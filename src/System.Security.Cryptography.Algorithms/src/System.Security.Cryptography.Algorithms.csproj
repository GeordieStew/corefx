--- conflicted
+++ resolved
@@ -412,17 +412,6 @@
       <Link>Common\System\Security\Cryptography\RSAOpenSsl.cs</Link>
     </Compile>
   </ItemGroup>
-<<<<<<< HEAD
-  <ItemGroup Condition="'$(TargetGroup)' == 'net463' And '$(IsPartialFacadeAssembly)' != 'true'">
-    <Compile Include="$(CommonPath)\System\SerializableAttribute.cs">
-      <Link>Common\System\SerializableAttribute.cs</Link>
-    </Compile>
-    <Compile Include="$(CommonPath)\System\NonSerializedAttribute.cs">
-      <Link>Common\System\NonSerializedAttribute.cs</Link>
-    </Compile>
-  </ItemGroup>
-=======
->>>>>>> 05ae65fd
   <ItemGroup Condition="'$(IsPartialFacadeAssembly)'=='true'">
     <TargetingPackReference Include="mscorlib" />
     <TargetingPackReference Include="System" />
@@ -442,11 +431,8 @@
     <Reference Include="System.Diagnostics.Contracts" />
     <Reference Include="System.Diagnostics.Tools" />
   </ItemGroup>
-<<<<<<< HEAD
   <ItemGroup Condition="'$(TargetsUnix)' == 'true'">
     <Reference Include="System.Runtime.Numerics" />
   </ItemGroup>
-=======
->>>>>>> 05ae65fd
   <Import Project="$([MSBuild]::GetDirectoryNameOfFileAbove($(MSBuildThisFileDirectory), dir.targets))\dir.targets" />
 </Project>